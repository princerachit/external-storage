/*
Copyright 2017 The Kubernetes Authors.

Licensed under the Apache License, Version 2.0 (the "License");
you may not use this file except in compliance with the License.
You may obtain a copy of the License at

    http://www.apache.org/licenses/LICENSE-2.0

Unless required by applicable law or agreed to in writing, software
distributed under the License is distributed on an "AS IS" BASIS,
WITHOUT WARRANTIES OR CONDITIONS OF ANY KIND, either express or implied.
See the License for the specific language governing permissions and
limitations under the License.
*/

package snapshotter

import (
	"fmt"
	"time"

	"github.com/golang/glog"

	crdv1 "github.com/kubernetes-incubator/external-storage/snapshot/pkg/apis/crd/v1"
	"github.com/kubernetes-incubator/external-storage/snapshot/pkg/controller/cache"
	"github.com/kubernetes-incubator/external-storage/snapshot/pkg/volume"
	v1 "k8s.io/api/core/v1"
	metav1 "k8s.io/apimachinery/pkg/apis/meta/v1"
	"k8s.io/apimachinery/pkg/runtime"
	"k8s.io/apimachinery/pkg/util/uuid"
	"k8s.io/apimachinery/pkg/util/wait"
	"k8s.io/client-go/kubernetes"
	"k8s.io/client-go/rest"
	"k8s.io/kubernetes/pkg/util/goroutinemap"
	"k8s.io/kubernetes/pkg/util/goroutinemap/exponentialbackoff"
)

const (
	snapshotMetadataTimeStamp        = "SnapshotMetadata-Timestamp"
	snapshotMetadataPVName           = "SnapshotMetadata-PVName"
	snapshotDataNamePrefix           = "k8s-volume-snapshot"
	pvNameLabel                      = "pvName"
	defaultExponentialBackOffOnError = true

	// volumeSnapshot* is configuration of exponential backoff for
	// waiting for snapshot operation to complete. Starting with 2
	// seconds, multiplying by 1.5 with each step and taking 20 steps at maximum.
	// It will time out after 20 steps (6650 seconds).
	volumeSnapshotInitialDelay = 2 * time.Second
	volumeSnapshotFactor       = 1.5
	volumeSnapshotSteps        = 20
)

// VolumeSnapshotter does the "heavy lifting": it spawns goroutines that talk to the
// backend to actually perform the operations on the storage devices.
// It creates and deletes the snapshots and promotes snapshots to volumes (PV). The create
// and delete operations need to be idempotent and count with the fact the API object writes
type VolumeSnapshotter interface {
	CreateVolumeSnapshot(snapshot *crdv1.VolumeSnapshot)
	DeleteVolumeSnapshot(snapshot *crdv1.VolumeSnapshot)
	PromoteVolumeSnapshotToPV(snapshot *crdv1.VolumeSnapshot)
	//UpdateVolumeSnapshot(snapshotName string, status *[]crdv1.VolumeSnapshotCondition) (*crdv1.VolumeSnapshot, error)
	//UpdateVolumeSnapshotData(snapshotDataName string, status *[]crdv1.VolumeSnapshotDataCondition) error
}

type volumeSnapshotter struct {
	restClient         *rest.RESTClient
	coreClient         kubernetes.Interface
	scheme             *runtime.Scheme
	actualStateOfWorld cache.ActualStateOfWorld
	runningOperation   goroutinemap.GoRoutineMap
	volumePlugins      *map[string]volume.Plugin
}

const (
	snapshotOpCreatePrefix  string = "create"
	snapshotOpDeletePrefix  string = "delete"
	snapshotOpPromotePrefix string = "promote"
	// CloudSnapshotCreatedForVolumeSnapshotNamespaceTag is a name of a tag attached to a real snapshot in cloud
	// (e.g. AWS EBS or GCE PD) with namespace of a volumesnapshot used to create this snapshot.
	CloudSnapshotCreatedForVolumeSnapshotNamespaceTag = "kubernetes.io/created-for/snapshot/namespace"
	// CloudSnapshotCreatedForVolumeSnapshotNameTag is a name of a tag attached to a real snapshot in cloud
	// (e.g. AWS EBS or GCE PD) with name of a volumesnapshot used to create this snapshot.
	CloudSnapshotCreatedForVolumeSnapshotNameTag = "kubernetes.io/created-for/snapshot/name"
	// CloudSnapshotCreatedForVolumeSnapshotUIDTag is a name of a tag attached to a real snapshot in cloud
	// (e.g. AWS EBS or GCE PD) with uid of a volumesnapshot used to create this snapshot.
	CloudSnapshotCreatedForVolumeSnapshotUIDTag = "kubernetes.io/created-for/snapshot/uid"
	// CloudSnapshotCreatedForVolumeSnapshotTimestampTag is a name of a tag attached to a real snapshot in cloud
	// (e.g. AWS EBS or GCE PD) with timestamp when the create snapshot request is issued.
	CloudSnapshotCreatedForVolumeSnapshotTimestampTag = "kubernetes.io/created-for/snapshot/timestamp"
	// Statuses of snapshot creation process
	statusReady   string = "ready"
	statusError   string = "error"
	statusPending string = "pending"
	statusNew     string = "new"
)

// NewVolumeSnapshotter create a new VolumeSnapshotter
func NewVolumeSnapshotter(
	restClient *rest.RESTClient,
	scheme *runtime.Scheme,
	clientset kubernetes.Interface,
	asw cache.ActualStateOfWorld,
	volumePlugins *map[string]volume.Plugin) VolumeSnapshotter {
	return &volumeSnapshotter{
		restClient:         restClient,
		coreClient:         clientset,
		scheme:             scheme,
		actualStateOfWorld: asw,
		runningOperation:   goroutinemap.NewGoRoutineMap(defaultExponentialBackOffOnError),
		volumePlugins:      volumePlugins,
	}
}

// Helper function to get PV from VolumeSnapshot
func (vs *volumeSnapshotter) getPVFromVolumeSnapshot(uniqueSnapshotName string, snapshot *crdv1.VolumeSnapshot) (*v1.PersistentVolume, error) {
	pvcName := snapshot.Spec.PersistentVolumeClaimName
	if pvcName == "" {
		return nil, fmt.Errorf("The PVC name is not specified in snapshot %s", uniqueSnapshotName)
	}
<<<<<<< HEAD
	snapNameSpace, _, err := cache.GetNameAndNameSpaceFromSnapshotName(uniqueSnapshotName)

	if err != nil {
		return nil, fmt.Errorf("Snapshot %s is malformed, err is %s", uniqueSnapshotName, err)
	}
	pvc, err := vs.coreClient.CoreV1().PersistentVolumeClaims(snapNameSpace).Get(pvcName, metav1.GetOptions{})
=======

	pvc, err := vs.coreClient.CoreV1().PersistentVolumeClaims(snapshot.Metadata.Namespace).Get(pvcName, metav1.GetOptions{})
>>>>>>> 7de56538
	if err != nil {
		return nil, fmt.Errorf("Failed to retrieve PVC %s from the API server: %q", pvcName, err)
	}
	if pvc.Status.Phase != v1.ClaimBound {
		return nil, fmt.Errorf("The PVC %s not yet bound to a PV, will not attempt to take a snapshot yet", pvcName)
	}

	pvName := pvc.Spec.VolumeName
	pv, err := vs.coreClient.CoreV1().PersistentVolumes().Get(pvName, metav1.GetOptions{})
	if err != nil {
		return nil, fmt.Errorf("Failed to retrieve PV %s from the API server: %q", pvName, err)
	}
	return pv, nil
}

// TODO: cache the VolumeSnapshotData list since this is only needed when controller restarts, checks
// whether there is existing VolumeSnapshotData refers to the snapshot already.
// Helper function that looks up VolumeSnapshotData for a VolumeSnapshot named snapshotName
func (vs *volumeSnapshotter) getSnapshotDataFromSnapshotName(uniqueSnapshotName string) *crdv1.VolumeSnapshotData {
	var snapshotDataList crdv1.VolumeSnapshotDataList
	var snapshotDataObj crdv1.VolumeSnapshotData
	var found bool

	err := vs.restClient.Get().
		Resource(crdv1.VolumeSnapshotDataResourcePlural).
		Do().Into(&snapshotDataList)
	if err != nil {
		glog.Errorf("Error retrieving the VolumeSnapshotData objects from API server: %v", err)
		return nil
	}
	if len(snapshotDataList.Items) == 0 {
		glog.Infof("No VolumeSnapshotData objects found on the API server")
		return nil
	}
	for _, snapData := range snapshotDataList.Items {
		if snapData.Spec.VolumeSnapshotRef != nil {
			name := snapData.Spec.VolumeSnapshotRef.Namespace + "/" + snapData.Spec.VolumeSnapshotRef.Name
			if name == uniqueSnapshotName || snapData.Spec.VolumeSnapshotRef.Name == uniqueSnapshotName {
				snapshotDataObj = snapData
				found = true
				break
			}
		}
	}
	if !found {
		glog.V(4).Infof("Error: no VolumeSnapshotData for VolumeSnapshot %s found", uniqueSnapshotName)
		return nil
	}

	return &snapshotDataObj
}

// Helper function that looks up VolumeSnapshotData from a VolumeSnapshot
func (vs *volumeSnapshotter) getSnapshotDataFromSnapshot(snapshot *crdv1.VolumeSnapshot) (*crdv1.VolumeSnapshotData, error) {
	var snapshotDataObj crdv1.VolumeSnapshotData
	snapshotDataName := snapshot.Spec.SnapshotDataName
	if snapshotDataName == "" {
		return nil, fmt.Errorf("Could not find snapshot data object: SnapshotDataName in snapshot spec is empty")
	}
	err := vs.restClient.Get().
		Name(snapshotDataName).
		Resource(crdv1.VolumeSnapshotDataResourcePlural).
		Do().Into(&snapshotDataObj)
	if err != nil {
		glog.Errorf("Error retrieving the VolumeSnapshotData objects from API server: %v", err)
		return nil, fmt.Errorf("Could not get snapshot data object %s: %v", snapshotDataName, err)
	}
	return &snapshotDataObj, nil
}

// Query status of the snapshot from plugin and update the status of VolumeSnapshot and VolumeSnapshotData
// if needed. Finish waiting when the snapshot becomes available/ready or error.
func (vs *volumeSnapshotter) waitForSnapshot(uniqueSnapshotName string, snapshotObj *crdv1.VolumeSnapshot, snapshotDataObj *crdv1.VolumeSnapshotData) error {
	glog.Infof("In waitForSnapshot: snapshot %s snapshot data %s", uniqueSnapshotName, snapshotObj.Spec.SnapshotDataName)
	if snapshotDataObj == nil {
		return fmt.Errorf("Failed to update VolumeSnapshot for snapshot %s: no VolumeSnapshotData", uniqueSnapshotName)
	}

	spec := &snapshotDataObj.Spec
	volumeType := crdv1.GetSupportedVolumeFromSnapshotDataSpec(spec)
	if len(volumeType) == 0 {
		return fmt.Errorf("unsupported volume type found in snapshot %#v", spec)
	}
	plugin, ok := (*vs.volumePlugins)[volumeType]
	if !ok {
		return fmt.Errorf("%s is not supported volume for %#v", volumeType, spec)
	}

	backoff := wait.Backoff{
		Duration: volumeSnapshotInitialDelay,
		Factor:   volumeSnapshotFactor,
		Steps:    volumeSnapshotSteps,
	}
	// Wait until the snapshot is successfully created by the plugin or an error occurs that
	// fails the snapshot creation.
	err := wait.ExponentialBackoff(backoff, func() (bool, error) {
		conditions, _, err := plugin.DescribeSnapshot(snapshotDataObj)
		if err != nil {
			glog.Warningf("failed to get snapshot %v, err: %v", uniqueSnapshotName, err)
			//continue waiting
			return false, nil
		}

		newstatus := vs.getSimplifiedSnapshotStatus(*conditions)
		condition := *conditions
		lastCondition := condition[len(condition)-1]
		newSnapshot, err := vs.UpdateVolumeSnapshotStatus(snapshotObj, &lastCondition)
		if err != nil {
			glog.Errorf("Error updating volume snapshot %s: %v", uniqueSnapshotName, err)
		}

		if newstatus == statusReady {
			glog.Infof("waitForSnapshot: Snapshot %s created successfully. Adding it to Actual State of World.", uniqueSnapshotName)
			vs.actualStateOfWorld.AddSnapshot(newSnapshot)
			// Break out of the for loop
			return true, nil
		} else if newstatus == statusError {
			glog.Errorf("waitForSnapshot: Snapshot %s returns error", uniqueSnapshotName)
			return true, fmt.Errorf("Failed to create snapshot %s", uniqueSnapshotName)
		}
		return false, nil
	})

	return err
}

// This is the function responsible for determining the correct volume plugin to use,
// asking it to make a snapshot and assigning it some name that it returns to the caller.
func (vs *volumeSnapshotter) takeSnapshot(
	snapshot *crdv1.VolumeSnapshot,
	pv *v1.PersistentVolume,
	tags *map[string]string,
) (*crdv1.VolumeSnapshotDataSource, *[]crdv1.VolumeSnapshotCondition, error) {
	spec := &pv.Spec
	volumeType := crdv1.GetSupportedVolumeFromPVSpec(spec)
	if len(volumeType) == 0 {
		return nil, nil, fmt.Errorf("unsupported volume type found in PV %#v", spec)
	}
	plugin, ok := (*vs.volumePlugins)[volumeType]
	if !ok {
		return nil, nil, fmt.Errorf("%s is not supported volume for %#v", volumeType, spec)
	}

	snapDataSource, snapConditions, err := plugin.SnapshotCreate(snapshot, pv, tags)
	if err != nil {
		glog.Warningf("failed to snapshot %#v, err: %v", spec, err)
	} else {
		glog.Infof("snapshot created: %v. Conditions: %#v", snapDataSource, snapConditions)
		return snapDataSource, snapConditions, nil
	}
	return nil, nil, nil
}

// This is the function responsible for determining the correct volume plugin to use,
// asking it to make a snapshot and assigning it some name that it returns to the caller.
func (vs *volumeSnapshotter) deleteSnapshot(spec *crdv1.VolumeSnapshotDataSpec) error {
	volumeType := crdv1.GetSupportedVolumeFromSnapshotDataSpec(spec)
	if len(volumeType) == 0 {
		return fmt.Errorf("unsupported volume type found in VolumeSnapshotData %#v", spec)
	}
	plugin, ok := (*vs.volumePlugins)[volumeType]
	if !ok {
		return fmt.Errorf("%s is not supported volume for %#v", volumeType, spec)
	}
	source := spec.VolumeSnapshotDataSource
	err := plugin.SnapshotDelete(&source, nil /* *v1.PersistentVolume */)
	if err != nil {
		return fmt.Errorf("failed to delete snapshot %#v, err: %v", source, err)
	}
	glog.Infof("snapshot %#v deleted", source)

	return nil
}

func (vs *volumeSnapshotter) getSimplifiedSnapshotStatus(conditions []crdv1.VolumeSnapshotCondition) string {
	if conditions == nil {
		glog.Errorf("No conditions for this snapshot yet.")
		return statusNew
	}
	if len(conditions) == 0 {
		glog.Errorf("Empty condition.")
		return statusNew
	}
	//index := len(conditions) - 1
	lastCondition := conditions[len(conditions)-1]
	if lastCondition.Type == crdv1.VolumeSnapshotConditionReady && lastCondition.Status == v1.ConditionTrue {
		return statusReady
	} else if lastCondition.Type == crdv1.VolumeSnapshotConditionError {
		return statusError
	} else if lastCondition.Type == crdv1.VolumeSnapshotConditionPending &&
		(lastCondition.Status == v1.ConditionTrue || lastCondition.Status == v1.ConditionUnknown) {
		return statusPending
	}
	return statusNew
}

func (vs *volumeSnapshotter) findVolumeSnapshotMetadata(snapshot *crdv1.VolumeSnapshot) *map[string]string {
	var tags map[string]string
	if snapshot.Metadata.Name != "" && snapshot.Metadata.Namespace != "" && snapshot.Metadata.UID != "" {
		if snapshot.Metadata.Labels != nil {
			timestamp, ok := snapshot.Metadata.Labels[snapshotMetadataTimeStamp]
			if ok {
				tags = make(map[string]string)
				tags[CloudSnapshotCreatedForVolumeSnapshotNamespaceTag] = snapshot.Metadata.Namespace
				tags[CloudSnapshotCreatedForVolumeSnapshotNameTag] = snapshot.Metadata.Name
				tags[CloudSnapshotCreatedForVolumeSnapshotUIDTag] = fmt.Sprintf("%v", snapshot.Metadata.UID)
				tags[CloudSnapshotCreatedForVolumeSnapshotTimestampTag] = timestamp
				glog.Infof("findVolumeSnapshotMetadata: returning tags [%#v]", tags)
			}
		}
	}
	return &tags
}

func (vs *volumeSnapshotter) getPlugin(uniqueSnapshotName string, snapshot *crdv1.VolumeSnapshot) (*volume.Plugin, error) {
	pv, err := vs.getPVFromVolumeSnapshot(uniqueSnapshotName, snapshot)
	if err != nil {
		return nil, err
	}
	spec := &pv.Spec
	volumeType := crdv1.GetSupportedVolumeFromPVSpec(spec)
	if len(volumeType) == 0 {
		return nil, fmt.Errorf("Unsupported volume type found in PV %#v", spec)
	}
	plugin, ok := (*vs.volumePlugins)[volumeType]
	if !ok {
		return nil, fmt.Errorf("%s is not supported volume for %#v", volumeType, spec)
	}
	return &plugin, nil
}

// Exame the given snapshot in detail and then return the status
func (vs *volumeSnapshotter) updateSnapshotIfExists(uniqueSnapshotName string, snapshot *crdv1.VolumeSnapshot) (string, *crdv1.VolumeSnapshot, error) {
	snapshotName := snapshot.Metadata.Name
	var snapshotDataObj *crdv1.VolumeSnapshotData
	var snapshotDataSource *crdv1.VolumeSnapshotDataSource
	var conditions *[]crdv1.VolumeSnapshotCondition
	var err error

	tags := vs.findVolumeSnapshotMetadata(snapshot)
	// If there is no tag returned, snapshotting is not triggered yet, return new state
	if tags == nil {
		glog.Infof("No tag can be found in snapshot metadata %s", uniqueSnapshotName)
		return statusNew, snapshot, nil
	}
	// Check whether snapshotData object is already created or not. If yes, snapshot is already
	// triggered through cloud provider, bind it and return pending state
	if snapshotDataObj = vs.getSnapshotDataFromSnapshotName(uniqueSnapshotName); snapshotDataObj != nil {
		glog.Infof("Find snapshot data object %s from snapshot %s", snapshotDataObj.Metadata.Name, uniqueSnapshotName)
		snapshotObj, err := vs.bindandUpdateVolumeSnapshot(snapshot, snapshotDataObj.Metadata.Name, nil)
		if err != nil {
			return statusError, snapshot, err
		}
		return statusPending, snapshotObj, nil
	}
	// Find snapshot through cloud provider by existing tags, and create VolumeSnapshotData if such snapshot is found
	snapshotDataSource, conditions, err = vs.findSnapshotByTags(snapshotName, snapshot)
	if err != nil {
		return statusNew, snapshot, nil
	}
	// Snapshot is found. Create VolumeSnapshotData, bind VolumeSnapshotData to VolumeSnapshot, and update VolumeSnapshot status
	glog.Infof("updateSnapshotIfExists: create VolumeSnapshotData object for VolumeSnapshot %s.", uniqueSnapshotName)
	pvName, ok := snapshot.Metadata.Labels[pvNameLabel]
	if !ok {
		return statusError, snapshot, fmt.Errorf("Could not find pv name from snapshot, this should not happen.")
	}
	snapshotDataObj, err = vs.createVolumeSnapshotData(snapshotName, pvName, snapshotDataSource, conditions)
	if err != nil {
		return statusError, snapshot, err
	}
	glog.Infof("updateSnapshotIfExists: update VolumeSnapshot status and bind VolumeSnapshotData to VolumeSnapshot %s.", uniqueSnapshotName)
	snapshotObj, err := vs.bindandUpdateVolumeSnapshot(snapshot, snapshotDataObj.Metadata.Name, conditions)
	if err != nil {
		return statusError, nil, err
	}
	return statusPending, snapshotObj, nil
}

// Below are the closures meant to build the functions for the GoRoutineMap operations.
// syncSnapshot is the main controller method to decide what to do to create a snapshot.
func (vs *volumeSnapshotter) syncSnapshot(uniqueSnapshotName string, snapshot *crdv1.VolumeSnapshot) func() error {
	return func() error {
		snapshotObj := snapshot
		status := vs.getSimplifiedSnapshotStatus(snapshot.Status.Conditions)
		var err error
		// When the condition is new, it is still possible that snapshot is already triggered but has not yet updated the condition.
		// Check the metadata and avaiable VolumeSnapshotData objects and update the snapshot accordingly
		if status == statusNew {
			status, snapshotObj, err = vs.updateSnapshotIfExists(uniqueSnapshotName, snapshot)
			if err != nil {
				glog.Errorf("updateSnapshotIfExists has error %v", err)
			}
		}
		switch status {
		case statusReady:
			glog.Infof("Snapshot %s created successfully. Adding it to Actual State of World.", uniqueSnapshotName)
			vs.actualStateOfWorld.AddSnapshot(snapshot)
			return nil
		case statusError:
			glog.Infof("syncSnapshot: Error creating snapshot %s.", uniqueSnapshotName)
			return fmt.Errorf("Error creating snapshot %s", uniqueSnapshotName)
		case statusPending:
			glog.V(4).Infof("syncSnapshot: Snapshot %s is Pending.", uniqueSnapshotName)
			// Query the volume plugin for the status of the snapshot with snapshot id
			// from VolumeSnapshotData object.
			snapshotDataObj, err := vs.getSnapshotDataFromSnapshot(snapshotObj)
			if err != nil {
				return fmt.Errorf("Failed to find snapshot %v", err)
			}
			err = vs.waitForSnapshot(uniqueSnapshotName, snapshotObj, snapshotDataObj)
			if err != nil {
				return fmt.Errorf("Failed to check snapshot state %s with error %v", uniqueSnapshotName, err)
			}
			glog.Infof("syncSnapshot: Snapshot %s created successfully.", uniqueSnapshotName)
			return nil
		case statusNew:
			glog.Infof("syncSnapshot: Creating snapshot %s ...", uniqueSnapshotName)
			err = vs.createSnapshot(uniqueSnapshotName, snapshotObj)
			return err
		}
		return fmt.Errorf("Error occurred when creating snapshot %s, unknown status %s", uniqueSnapshotName, status)
	}
}

func (vs *volumeSnapshotter) findSnapshotByTags(uniqueSnapshotName string, snapshot *crdv1.VolumeSnapshot) (*crdv1.VolumeSnapshotDataSource, *[]crdv1.VolumeSnapshotCondition, error) {
	glog.Infof("findSnapshot: snapshot %s", uniqueSnapshotName)
	var snapshotDataSource *crdv1.VolumeSnapshotDataSource
	var conditions *[]crdv1.VolumeSnapshotCondition
	tags := vs.findVolumeSnapshotMetadata(snapshot)
	if tags != nil {
		plugin, err := vs.getPlugin(uniqueSnapshotName, snapshot)
		if err != nil {
			glog.Errorf("Failed to get volume plugin. %v", err)
			return nil, nil, fmt.Errorf("Failed to get volume plugin to create snapshot %s", uniqueSnapshotName)
		}
		// Check whether the real snapshot is already created by the plugin
		glog.Infof("findSnapshot: find snapshot %s by tags %v.", uniqueSnapshotName, tags)
		snapshotDataSource, conditions, err = (*plugin).FindSnapshot(tags)
		if err == nil {
			glog.Infof("findSnapshot: found snapshot %s.", uniqueSnapshotName)
			return snapshotDataSource, conditions, nil
		}
		return nil, nil, err
	}
	return nil, nil, fmt.Errorf("No metadata found in snapshot %s", uniqueSnapshotName)
}

// The function goes through the whole snapshot creation process.
// 1. Update VolumeSnapshot metadata to include the snapshotted PV name, timestamp and snapshot uid, also generate tag for cloud provider
// 2. Trigger the snapshot through cloud provider and attach the tag to the snapshot.
// 3. Create the VolumeSnapshotData object with the snapshot id information returned from step 2.
// 4. Bind the VolumeSnapshot and VolumeSnapshotData object
// 5. Query the snapshot status through cloud provider and update the status until snapshot is ready or fails.
func (vs *volumeSnapshotter) createSnapshot(uniqueSnapshotName string, snapshot *crdv1.VolumeSnapshot) error {
	var snapshotDataSource *crdv1.VolumeSnapshotDataSource
	var snapStatus *[]crdv1.VolumeSnapshotCondition
	var err error
	var tags *map[string]string
	glog.Infof("createSnapshot: Creating snapshot %s through the plugin ...", uniqueSnapshotName)
	pv, err := vs.getPVFromVolumeSnapshot(uniqueSnapshotName, snapshot)
	if err != nil {
		return err
	}

	glog.Infof("createSnapshot: Creating metadata for snapshot %s.", uniqueSnapshotName)
	tags, err = vs.updateVolumeSnapshotMetadata(snapshot, pv.Name)
	if err != nil {
		return fmt.Errorf("Failed to update metadata for volume snapshot %s: %q", uniqueSnapshotName, err)
	}

	snapshotDataSource, snapStatus, err = vs.takeSnapshot(snapshot, pv, tags)
	if err != nil || snapshotDataSource == nil {
		return fmt.Errorf("Failed to take snapshot of the volume %s: %q", pv.Name, err)
	}

	glog.Infof("createSnapshot: create VolumeSnapshotData object for VolumeSnapshot %s.", uniqueSnapshotName)
	snapshotDataObj, err := vs.createVolumeSnapshotData(uniqueSnapshotName, pv.Name, snapshotDataSource, snapStatus)
	if err != nil {
		return err
	}

	glog.Infof("createSnapshot: Update VolumeSnapshot status and bind VolumeSnapshotData to VolumeSnapshot %s.", uniqueSnapshotName)
	snapshotObj, err := vs.bindandUpdateVolumeSnapshot(snapshot, snapshotDataObj.Metadata.Name, snapStatus)
	if err != nil {
		glog.Errorf("createSnapshot: Error updating volume snapshot %s: %v", uniqueSnapshotName, err)
		return fmt.Errorf("Failed to update VolumeSnapshot for snapshot %s", uniqueSnapshotName)
	}

	// Waiting for snapshot to be ready
	err = vs.waitForSnapshot(uniqueSnapshotName, snapshotObj, snapshotDataObj)
	if err != nil {
		return fmt.Errorf("Failed to create snapshot %s with error %v", uniqueSnapshotName, err)
	}
	glog.Infof("createSnapshot: Snapshot %s created successfully.", uniqueSnapshotName)
	return nil
}

func (vs *volumeSnapshotter) createVolumeSnapshotData(uniqueSnapshotName, pvName string,
	snapshotDataSource *crdv1.VolumeSnapshotDataSource, snapStatus *[]crdv1.VolumeSnapshotCondition) (*crdv1.VolumeSnapshotData, error) {

	glog.Infof("createVolumeSnapshotData: Snapshot %s. Conditions: %#v", uniqueSnapshotName, snapStatus)
	var lastCondition crdv1.VolumeSnapshotDataCondition
	if snapStatus != nil && len(*snapStatus) > 0 {
		conditions := *snapStatus
		ind := len(conditions) - 1
		lastCondition = crdv1.VolumeSnapshotDataCondition{
			Type:               (crdv1.VolumeSnapshotDataConditionType)(conditions[ind].Type),
			Status:             conditions[ind].Status,
			Message:            conditions[ind].Message,
			LastTransitionTime: metav1.Now(),
		}
	}
	// Generate snapshotData name with the UID of snapshot object
	snapDataName := fmt.Sprintf("%s-%s", snapshotDataNamePrefix, uuid.NewUUID())
	snapshotData := &crdv1.VolumeSnapshotData{
		Metadata: metav1.ObjectMeta{
			Name: snapDataName,
		},
		Spec: crdv1.VolumeSnapshotDataSpec{
			VolumeSnapshotRef: &v1.ObjectReference{
				Kind: "VolumeSnapshot",
				Name: uniqueSnapshotName,
			},
			PersistentVolumeRef: &v1.ObjectReference{
				Kind: "PersistentVolume",
				Name: pvName,
			},
			VolumeSnapshotDataSource: *snapshotDataSource,
		},
		Status: crdv1.VolumeSnapshotDataStatus{
			Conditions: []crdv1.VolumeSnapshotDataCondition{
				lastCondition,
			},
		},
	}
	// TODO: Do we need to try to update VolumeSnapshotData object multiple times until it succeed?
	// For all other updates, we only try it once.
	backoff := wait.Backoff{
		Duration: volumeSnapshotInitialDelay,
		Factor:   volumeSnapshotFactor,
		Steps:    volumeSnapshotSteps,
	}
	var result crdv1.VolumeSnapshotData
	err := wait.ExponentialBackoff(backoff, func() (bool, error) {
		err := vs.restClient.Post().
			Resource(crdv1.VolumeSnapshotDataResourcePlural).
			Body(snapshotData).
			Do().Into(&result)
		if err != nil {
			// Re-Try it as errors writing to the API server are common
			return false, err
		}
		return true, nil
	})

	if err != nil {
		glog.Errorf("createVolumeSnapshotData: Error creating the VolumeSnapshotData %s: %v", uniqueSnapshotName, err)
		return nil, fmt.Errorf("Failed to create the VolumeSnapshotData %s for snapshot %s", snapDataName, uniqueSnapshotName)
	}
	return &result, nil
}

func (vs *volumeSnapshotter) getSnapshotDeleteFunc(uniqueSnapshotName string, snapshot *crdv1.VolumeSnapshot) func() error {
	// Delete a snapshot
	// 1. Find the SnapshotData corresponding to Snapshot
	//   1a: Not found => finish (it's been deleted already)
	// 2. Ask the backend to remove the snapshot device
	// 3. Delete the SnapshotData object
	// 4. Remove the Snapshot from ActualStateOfWorld
	// 5. Finish
	return func() error {
		// TODO: get VolumeSnapshotDataSource from associated VolumeSnapshotData
		// then call volume delete snapshot method to delete the ot
		snapshotDataObj, err := vs.getSnapshotDataFromSnapshot(snapshot)
		if err != nil {
			return fmt.Errorf("Error getting VolumeSnapshotData for VolumeSnapshot %s with error %v", uniqueSnapshotName, err)
		}

		err = vs.deleteSnapshot(&snapshotDataObj.Spec)
		if err != nil {
			return fmt.Errorf("Failed to delete snapshot %s: %q", uniqueSnapshotName, err)
		}

		snapshotDataName := snapshotDataObj.Metadata.Name
		var result metav1.Status
		err = vs.restClient.Delete().
			Name(snapshotDataName).
			Resource(crdv1.VolumeSnapshotDataResourcePlural).
			Do().Into(&result)
		if err != nil {
			return fmt.Errorf("Failed to delete VolumeSnapshotData %s from API server: %q", snapshotDataName, err)
		}

		vs.actualStateOfWorld.DeleteSnapshot(uniqueSnapshotName)

		return nil
	}
}

func (vs *volumeSnapshotter) getSnapshotPromoteFunc(uniqueSnapshotName string, snapshot *crdv1.VolumeSnapshot) func() error {
	// Promote snapshot to a PVC
	// 1. We have a PVC referencing a Snapshot object
	// 2. Find the SnapshotData corresponding to tha Snapshot
	// 3. Ask the backend to give us a device (PV) made from the snapshot device
	// 4. Bind it to the PVC
	// 5. Finish
	return func() error { return nil }
}

func (vs *volumeSnapshotter) CreateVolumeSnapshot(snapshot *crdv1.VolumeSnapshot) {
	snapshotName := cache.MakeSnapshotName(snapshot)
	operationName := snapshotOpCreatePrefix + snapshotName + snapshot.Spec.PersistentVolumeClaimName
	//glog.Infof("Snapshotter is about to create volume snapshot operation named %s, spec %#v", operationName, snapshot.Spec)

	err := vs.runningOperation.Run(operationName, vs.syncSnapshot(snapshotName, snapshot))

	if err != nil {
		switch {
		case goroutinemap.IsAlreadyExists(err):
			glog.V(4).Infof("operation %q is already running, skipping", operationName)
		case exponentialbackoff.IsExponentialBackoff(err):
			glog.V(4).Infof("operation %q postponed due to exponential backoff", operationName)
		default:
			glog.Errorf("Failed to schedule the operation %q: %v", operationName, err)
		}
	}
}

func (vs *volumeSnapshotter) DeleteVolumeSnapshot(snapshot *crdv1.VolumeSnapshot) {
	snapshotName := cache.MakeSnapshotName(snapshot)
	operationName := snapshotOpDeletePrefix + snapshotName + snapshot.Spec.PersistentVolumeClaimName
	glog.V(4).Infof("Snapshotter is about to delete volume snapshot operation named %s", operationName)

	err := vs.runningOperation.Run(operationName, vs.getSnapshotDeleteFunc(snapshotName, snapshot))

	if err != nil {
		switch {
		case goroutinemap.IsAlreadyExists(err):
			glog.V(4).Infof("operation %q is already running, skipping", operationName)
		case exponentialbackoff.IsExponentialBackoff(err):
			glog.V(4).Infof("operation %q postponed due to exponential backoff", operationName)
		default:
			glog.Errorf("Failed to schedule the operation %q: %v", operationName, err)
		}
	}
}

func (vs *volumeSnapshotter) PromoteVolumeSnapshotToPV(snapshot *crdv1.VolumeSnapshot) {
	snapshotName := cache.MakeSnapshotName(snapshot)
	operationName := snapshotOpPromotePrefix + snapshotName + snapshot.Spec.PersistentVolumeClaimName
	glog.Infof("Snapshotter is about to create volume snapshot operation named %s", operationName)

	err := vs.runningOperation.Run(operationName, vs.getSnapshotPromoteFunc(snapshotName, snapshot))

	if err != nil {
		switch {
		case goroutinemap.IsAlreadyExists(err):
			glog.V(4).Infof("operation %q is already running, skipping", operationName)
		case exponentialbackoff.IsExponentialBackoff(err):
			glog.V(4).Infof("operation %q postponed due to exponential backoff", operationName)
		default:
			glog.Errorf("Failed to schedule the operation %q: %v", operationName, err)
		}
	}
}

// Update VolumeSnapshot object with current timestamp and associated PersistentVolume name in object's metadata
func (vs *volumeSnapshotter) updateVolumeSnapshotMetadata(snapshot *crdv1.VolumeSnapshot, pvName string) (*map[string]string, error) {
	glog.Infof("In updateVolumeSnapshotMetadata")
	var snapshotObj crdv1.VolumeSnapshot
	// Need to get a fresh copy of the VolumeSnapshot from the API server
	err := vs.restClient.Get().
		Name(snapshot.Metadata.Name).
		Resource(crdv1.VolumeSnapshotResourcePlural).
		Namespace(snapshot.Metadata.Namespace).
		Do().Into(&snapshotObj)
	if err != nil {
		return nil, fmt.Errorf("Error retrieving VolumeSnapshot %s from API server: %v", snapshot.Metadata.Name, err)
	}

	// Copy the snapshot object before updating it
	snapshotCopy := snapshotObj.DeepCopy()

	if snapshotCopy.Metadata.Labels == nil {
		snapshotCopy.Metadata.Labels = make(map[string]string)
	}
	snapshotCopy.Metadata.Labels[snapshotMetadataTimeStamp] = fmt.Sprintf("%d", time.Now().UnixNano())
	snapshotCopy.Metadata.Labels[snapshotMetadataPVName] = pvName
	glog.Infof("updateVolumeSnapshotMetadata: Metadata UID: %s Metadata Name: %s Metadata Namespace: %s Setting tags in Metadata Labels: %#v.",
		snapshotCopy.Metadata.UID, snapshotCopy.Metadata.Name, snapshotCopy.Metadata.Namespace, snapshotCopy.Metadata.Labels)

	// TODO: Use Patch instead of Put to update the object?
	var result crdv1.VolumeSnapshot
	err = vs.restClient.Put().
		Name(snapshot.Metadata.Name).
		Resource(crdv1.VolumeSnapshotResourcePlural).
		Namespace(snapshot.Metadata.Namespace).
		Body(snapshotCopy).
		Do().Into(&result)
	if err != nil {
		return nil, fmt.Errorf("Error updating snapshot object %s/%s on the API server: %v", snapshot.Metadata.Namespace, snapshot.Metadata.Name, err)
	}

	cloudTags := make(map[string]string)
	cloudTags[CloudSnapshotCreatedForVolumeSnapshotNamespaceTag] = result.Metadata.Namespace
	cloudTags[CloudSnapshotCreatedForVolumeSnapshotNameTag] = result.Metadata.Name
	cloudTags[CloudSnapshotCreatedForVolumeSnapshotUIDTag] = fmt.Sprintf("%v", result.Metadata.UID)
	cloudTags[CloudSnapshotCreatedForVolumeSnapshotTimestampTag] = result.Metadata.Labels[snapshotMetadataTimeStamp]

	glog.Infof("updateVolumeSnapshotMetadata: returning cloudTags [%#v]", cloudTags)
	return &cloudTags, nil
}

// Propagates the VolumeSnapshot condition to VolumeSnapshotData
func (vs *volumeSnapshotter) propagateVolumeSnapshotCondition(snapshotDataName string, condition *crdv1.VolumeSnapshotCondition) error {
	var snapshotDataObj crdv1.VolumeSnapshotData
	err := vs.restClient.Get().
		Name(snapshotDataName).
		Resource(crdv1.VolumeSnapshotDataResourcePlural).
		Do().Into(&snapshotDataObj)
	if err != nil {
		return err
	}

	newCondition := &crdv1.VolumeSnapshotDataCondition{
		Type:               (crdv1.VolumeSnapshotDataConditionType)(condition.Type),
		Status:             condition.Status,
		Message:            condition.Message,
		LastTransitionTime: condition.LastTransitionTime,
	}
	oldStatus := snapshotDataObj.Status.DeepCopy()

	status := snapshotDataObj.Status
	isEqual := false
	if oldStatus.Conditions == nil || len(oldStatus.Conditions) == 0 || newCondition.Type != oldStatus.Conditions[len(oldStatus.Conditions)-1].Type {
		status.Conditions = append(status.Conditions, *newCondition)
	} else {
		oldCondition := oldStatus.Conditions[len(oldStatus.Conditions)-1]
		if newCondition.Status == oldCondition.Status {
			newCondition.LastTransitionTime = oldCondition.LastTransitionTime
		}
		status.Conditions[len(status.Conditions)-1] = *newCondition
		isEqual = newCondition.Type == oldCondition.Type &&
			newCondition.Status == oldCondition.Status &&
			newCondition.Reason == oldCondition.Reason &&
			newCondition.Message == oldCondition.Message &&
			newCondition.LastTransitionTime.Equal(&oldCondition.LastTransitionTime)
	}
	if !isEqual {
		var newSnapshotDataObj crdv1.VolumeSnapshotData
		snapshotDataObj.Status = status
		if snapshotDataObj.Status.CreationTimestamp.IsZero() && newCondition.Type == crdv1.VolumeSnapshotDataConditionReady {
			snapshotDataObj.Status.CreationTimestamp = newCondition.LastTransitionTime
		}
		err = vs.restClient.Put().
			Name(snapshotDataName).
			Resource(crdv1.VolumeSnapshotDataResourcePlural).
			Body(&snapshotDataObj).
			Do().Into(&newSnapshotDataObj)
		if err != nil {
			return err
		}
		glog.Infof("VolumeSnapshot status propagated to VolumeSnapshotData")
		return nil
	}

	return nil
}

// Update VolumeSnapshot status if the condition is changed.
func (vs *volumeSnapshotter) UpdateVolumeSnapshotStatus(snapshot *crdv1.VolumeSnapshot, condition *crdv1.VolumeSnapshotCondition) (*crdv1.VolumeSnapshot, error) {
	var snapshotObj crdv1.VolumeSnapshot

	err := vs.restClient.Get().
		Name(snapshot.Metadata.Name).
		Resource(crdv1.VolumeSnapshotResourcePlural).
		Namespace(snapshot.Metadata.Namespace).
		Do().Into(&snapshotObj)
	if err != nil {
		return nil, err
	}
	oldStatus := snapshotObj.Status.DeepCopy()

	status := snapshotObj.Status
	isEqual := false
	if oldStatus.Conditions == nil || len(oldStatus.Conditions) == 0 || condition.Type != oldStatus.Conditions[len(oldStatus.Conditions)-1].Type {
		status.Conditions = append(status.Conditions, *condition)
	} else {
		oldCondition := oldStatus.Conditions[len(oldStatus.Conditions)-1]
		if condition.Status == oldCondition.Status {
			condition.LastTransitionTime = oldCondition.LastTransitionTime
		}
		status.Conditions[len(status.Conditions)-1] = *condition
		isEqual = condition.Type == oldCondition.Type &&
			condition.Status == oldCondition.Status &&
			condition.Reason == oldCondition.Reason &&
			condition.Message == oldCondition.Message &&
			condition.LastTransitionTime.Equal(&oldCondition.LastTransitionTime)
	}

	if !isEqual {
		var newSnapshotObj crdv1.VolumeSnapshot
		snapshotObj.Status = status
		err = vs.restClient.Put().
			Name(snapshot.Metadata.Name).
			Resource(crdv1.VolumeSnapshotResourcePlural).
			Namespace(snapshot.Metadata.Namespace).
			Body(&snapshotObj).
			Do().Into(&newSnapshotObj)
		if err != nil {
			return nil, err
		}
		glog.Infof("UpdateVolumeSnapshotStatus finishes %+v", newSnapshotObj)
		err = vs.propagateVolumeSnapshotCondition(snapshotObj.Spec.SnapshotDataName, &snapshotObj.Status.Conditions[len(snapshotObj.Status.Conditions)-1])
		if err != nil {
			return nil, err
		}
		return &newSnapshotObj, nil
	}

	return snapshot, nil
}

// Bind the VolumeSnapshot and VolumeSnapshotData and udpate the status
func (vs *volumeSnapshotter) bindandUpdateVolumeSnapshot(snapshot *crdv1.VolumeSnapshot, snapshotDataName string, status *[]crdv1.VolumeSnapshotCondition) (*crdv1.VolumeSnapshot, error) {
	var snapshotObj crdv1.VolumeSnapshot

	glog.Infof("In bindVolumeSnapshotDataToVolumeSnapshot")
	// Get a fresh copy of the VolumeSnapshot from the API server
	glog.Infof("bindVolumeSnapshotDataToVolumeSnapshot: Namespace %s Name %s", snapshot.Metadata.Namespace, snapshot.Metadata.Name)
	err := vs.restClient.Get().
		Name(snapshot.Metadata.Name).
		Resource(crdv1.VolumeSnapshotResourcePlural).
		Namespace(snapshot.Metadata.Namespace).
		Do().Into(&snapshotObj)

	uniqueSnapshotName := cache.MakeSnapshotName(snapshot)
	// TODO: Is copy needed here?
	snapshotCopy := snapshotObj.DeepCopy()

	snapshotCopy.Spec.SnapshotDataName = snapshotDataName
	if status != nil {
		snapshotCopy.Status.Conditions = *status
	}
	glog.Infof("bindVolumeSnapshotDataToVolumeSnapshot: Updating VolumeSnapshot object [%#v]", snapshotCopy)
	// TODO: Make diff of the two objects and then use restClient.Patch to update it
	var result crdv1.VolumeSnapshot
	err = vs.restClient.Put().
		Name(snapshot.Metadata.Name).
		Resource(crdv1.VolumeSnapshotResourcePlural).
		Namespace(snapshot.Metadata.Namespace).
		Body(snapshotCopy).
		Do().Into(&result)
	if err != nil {
		return nil, fmt.Errorf("Error updating snapshot object %s on the API server: %v", uniqueSnapshotName, err)
	}

	return &result, nil
}<|MERGE_RESOLUTION|>--- conflicted
+++ resolved
@@ -119,17 +119,8 @@
 	if pvcName == "" {
 		return nil, fmt.Errorf("The PVC name is not specified in snapshot %s", uniqueSnapshotName)
 	}
-<<<<<<< HEAD
-	snapNameSpace, _, err := cache.GetNameAndNameSpaceFromSnapshotName(uniqueSnapshotName)
-
-	if err != nil {
-		return nil, fmt.Errorf("Snapshot %s is malformed, err is %s", uniqueSnapshotName, err)
-	}
-	pvc, err := vs.coreClient.CoreV1().PersistentVolumeClaims(snapNameSpace).Get(pvcName, metav1.GetOptions{})
-=======
 
 	pvc, err := vs.coreClient.CoreV1().PersistentVolumeClaims(snapshot.Metadata.Namespace).Get(pvcName, metav1.GetOptions{})
->>>>>>> 7de56538
 	if err != nil {
 		return nil, fmt.Errorf("Failed to retrieve PVC %s from the API server: %q", pvcName, err)
 	}
